# Copyright 2020 The TensorFlow Authors. All Rights Reserved.
#
# Licensed under the Apache License, Version 2.0 (the "License");
# you may not use this file except in compliance with the License.
# You may obtain a copy of the License at
#
#     http://www.apache.org/licenses/LICENSE-2.0
#
# Unless required by applicable law or agreed to in writing, software
# distributed under the License is distributed on an "AS IS" BASIS,
# WITHOUT WARRANTIES OR CONDITIONS OF ANY KIND, either express or implied.
# See the License for the specific language governing permissions and
# limitations under the License.
# ==============================================================================
"""Export dynamic_embedding APIs."""

__all__ = [
    'CuckooHashTable',
    'CuckooHashTableConfig',
    'CuckooHashTableCreator',
    'RedisTable',
    'RedisTableConfig',
    'RedisTableCreator',
    'Variable',
    'TrainableWrapper',
    'DynamicEmbeddingOptimizer',
    'GraphKeys',
    'ModelMode',
    'RestrictPolicy',
    'TimestampRestrictPolicy',
    'FrequencyRestrictPolicy',
    'get_variable',
    'embedding_lookup',
    'embedding_lookup_sparse',
    'embedding_lookup_unique',
    'safe_embedding_lookup_sparse',
    'enable_inference_mode',
    'enable_train_mode',
    'get_model_mode',
    'math',
]

from tensorflow_recommenders_addons.dynamic_embedding.python.ops import math_ops as math
from tensorflow_recommenders_addons.dynamic_embedding.python.ops.dynamic_embedding_creator import (
    KVCreator,
    CuckooHashTableConfig,
    CuckooHashTableCreator,
    RedisTableConfig,
    RedisTableCreator,
)
from tensorflow_recommenders_addons.dynamic_embedding.python.ops.cuckoo_hashtable_ops import (
    CuckooHashTable,)
<<<<<<< HEAD
from tensorflow_recommenders_addons.dynamic_embedding.python.ops.rocksdb_table_ops import (
    RocksDBTable,)
=======
from tensorflow_recommenders_addons.dynamic_embedding.python.ops.redis_table_ops import (
    RedisTable,)
>>>>>>> 260db706
from tensorflow_recommenders_addons.dynamic_embedding.python.ops.dynamic_embedding_ops import (
    embedding_lookup,)
from tensorflow_recommenders_addons.dynamic_embedding.python.ops.dynamic_embedding_ops import (
    embedding_lookup_sparse,)
from tensorflow_recommenders_addons.dynamic_embedding.python.ops.dynamic_embedding_ops import (
    embedding_lookup_unique,)
from tensorflow_recommenders_addons.dynamic_embedding.python.ops.dynamic_embedding_ops import (
    safe_embedding_lookup_sparse,)
from tensorflow_recommenders_addons.dynamic_embedding.python.ops.dynamic_embedding_ops import (
    enable_inference_mode,)
from tensorflow_recommenders_addons.dynamic_embedding.python.ops.dynamic_embedding_ops import (
    enable_train_mode,)
from tensorflow_recommenders_addons.dynamic_embedding.python.ops.dynamic_embedding_ops import (
    get_model_mode,)
from tensorflow_recommenders_addons.dynamic_embedding.python.ops.dynamic_embedding_ops import (
    ModelMode,)
from tensorflow_recommenders_addons.dynamic_embedding.python.ops.dynamic_embedding_ops import (
    TrainableWrapper,)
from tensorflow_recommenders_addons.dynamic_embedding.python.ops.dynamic_embedding_optimizer import (
    create_slots,)
from tensorflow_recommenders_addons.dynamic_embedding.python.ops.dynamic_embedding_optimizer import (
    DynamicEmbeddingOptimizer,)
from tensorflow_recommenders_addons.dynamic_embedding.python.ops.dynamic_embedding_variable import (
    get_variable,)
from tensorflow_recommenders_addons.dynamic_embedding.python.ops.dynamic_embedding_variable import (
    Variable,)
from tensorflow_recommenders_addons.dynamic_embedding.python.ops.dynamic_embedding_variable import (
    GraphKeys,)
from tensorflow_recommenders_addons.dynamic_embedding.python.ops.restrict_policies import (
    RestrictPolicy,
    TimestampRestrictPolicy,
    FrequencyRestrictPolicy,
)
from tensorflow_recommenders_addons.dynamic_embedding.python.ops.tf_patch import (
    patch_on_tf,)

patch_on_tf()<|MERGE_RESOLUTION|>--- conflicted
+++ resolved
@@ -16,11 +16,6 @@
 
 __all__ = [
     'CuckooHashTable',
-    'CuckooHashTableConfig',
-    'CuckooHashTableCreator',
-    'RedisTable',
-    'RedisTableConfig',
-    'RedisTableCreator',
     'Variable',
     'TrainableWrapper',
     'DynamicEmbeddingOptimizer',
@@ -41,22 +36,12 @@
 ]
 
 from tensorflow_recommenders_addons.dynamic_embedding.python.ops import math_ops as math
-from tensorflow_recommenders_addons.dynamic_embedding.python.ops.dynamic_embedding_creator import (
-    KVCreator,
-    CuckooHashTableConfig,
-    CuckooHashTableCreator,
-    RedisTableConfig,
-    RedisTableCreator,
-)
 from tensorflow_recommenders_addons.dynamic_embedding.python.ops.cuckoo_hashtable_ops import (
     CuckooHashTable,)
-<<<<<<< HEAD
+from tensorflow_recommenders_addons.dynamic_embedding.python.ops.redis_table_ops import (
+    RedisTable,)
 from tensorflow_recommenders_addons.dynamic_embedding.python.ops.rocksdb_table_ops import (
     RocksDBTable,)
-=======
-from tensorflow_recommenders_addons.dynamic_embedding.python.ops.redis_table_ops import (
-    RedisTable,)
->>>>>>> 260db706
 from tensorflow_recommenders_addons.dynamic_embedding.python.ops.dynamic_embedding_ops import (
     embedding_lookup,)
 from tensorflow_recommenders_addons.dynamic_embedding.python.ops.dynamic_embedding_ops import (
